extern crate rand;
extern crate phase2;
extern crate num_bigint;
extern crate num_traits;
extern crate blake2;
extern crate byteorder;
extern crate exitcode;
extern crate itertools;

use itertools::Itertools;

use std::fs::File;
use std::fs::OpenOptions;

use phase2::parameters::MPCParameters;

fn main() {
    let args: Vec<String> = std::env::args().collect();
<<<<<<< HEAD
    if args.len() != 4 && args.len() != 6 {
        println!("Usage: \n<in_params.params> <in_str_entropy> <out_params.params>");
=======
    if args.len() != 4 {
        println!("Usage: \n<in_params.params> <out_params.params> <in_str_entropy>");
>>>>>>> 5d82e40b
        std::process::exit(exitcode::USAGE);
    }
    if args.len() == 6 && args[4] != "-v" {
        println!("Usage: \n<in_params.params> <in_str_entropy> <out_params.params> -v <progress_interval>");
        std::process::exit(exitcode::USAGE);
    }
    let in_params_filename = &args[1];
<<<<<<< HEAD
    let entropy = &args[2];
    let out_params_filename = &args[3];
    let print_progress = args.len() == 6 && args[4] == "-v";
=======
    let out_params_filename = &args[2];
    let entropy = &args[3];
>>>>>>> 5d82e40b

    let disallow_points_at_infinity = false;

    if print_progress {
        println!("starting");
    }
    // Create an RNG based on a mixture of system randomness and user provided randomness
    let mut rng = {
        use byteorder::{ReadBytesExt, BigEndian};
        use blake2::{Blake2b, Digest};
        use rand::{SeedableRng, Rng, OsRng};
        use rand::chacha::ChaChaRng;

        let h = {
            let mut system_rng = OsRng::new().unwrap();
            let mut h = Blake2b::default();

            // Gather 1024 bytes of entropy from the system
            for _ in 0..1024 {
                let r: u8 = system_rng.gen();
                h.input(&[r]);
            }

            // Hash it all up to make a seed
            h.input(&entropy.as_bytes());
            h.result()
        };

        let mut digest = &h[..];

        // Interpret the first 32 bytes of the digest as 8 32-bit words
        let mut seed = [0u32; 8];
        for i in 0..8 {
            seed[i] = digest.read_u32::<BigEndian>().expect("digest is large enough for this to work");
        }

        ChaChaRng::from_seed(&seed)
    };

    let reader = OpenOptions::new()
                            .read(true)
                            .open(in_params_filename)
                            .expect("unable to open.");
    let mut params = MPCParameters::read(reader, disallow_points_at_infinity, true).expect("unable to read params");

    println!("Contributing to {}...", in_params_filename);
    let mut progress_update_interval: u32 = 0;
    if print_progress {
        let parsed = args[5].parse::<u32>();
        if !parsed.is_err() {
            progress_update_interval = parsed.unwrap();
        }
    }
    let hash = params.contribute(&mut rng, &progress_update_interval);
    println!("Contribution hash: 0x{:02x}", hash.iter().format(""));

    println!("Writing parameters to {}.", out_params_filename);
    let mut f = File::create(out_params_filename).unwrap();
    params.write(&mut f).expect("failed to write updated parameters");
    if print_progress {
        println!("wrote");
    }
}<|MERGE_RESOLUTION|>--- conflicted
+++ resolved
@@ -16,13 +16,8 @@
 
 fn main() {
     let args: Vec<String> = std::env::args().collect();
-<<<<<<< HEAD
     if args.len() != 4 && args.len() != 6 {
-        println!("Usage: \n<in_params.params> <in_str_entropy> <out_params.params>");
-=======
-    if args.len() != 4 {
         println!("Usage: \n<in_params.params> <out_params.params> <in_str_entropy>");
->>>>>>> 5d82e40b
         std::process::exit(exitcode::USAGE);
     }
     if args.len() == 6 && args[4] != "-v" {
@@ -30,14 +25,9 @@
         std::process::exit(exitcode::USAGE);
     }
     let in_params_filename = &args[1];
-<<<<<<< HEAD
-    let entropy = &args[2];
-    let out_params_filename = &args[3];
-    let print_progress = args.len() == 6 && args[4] == "-v";
-=======
     let out_params_filename = &args[2];
     let entropy = &args[3];
->>>>>>> 5d82e40b
+    let print_progress = args.len() == 6 && args[4] == "-v";
 
     let disallow_points_at_infinity = false;
 
