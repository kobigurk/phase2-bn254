extern crate rand;
extern crate phase2;
extern crate exitcode;

use std::fs::File;
use phase2::parameters::MPCParameters;
use phase2::circom_circuit::circuit_from_json_file;

fn main() {
    let args: Vec<String> = std::env::args().collect();
    if args.len() != 4 {
        println!("Usage: \n<in_circuit.json> <out_params.params> <path/to/phase1radix>");
        std::process::exit(exitcode::USAGE);
    }
    let circuit_filename = &args[1];
    let params_filename = &args[2];
    let radix_directory = &args[3];

    let should_filter_points_at_infinity = false;

    // Import the circuit and create the initial parameters using phase 1
    println!("Creating initial parameters for {}...", circuit_filename);
    let params = {
<<<<<<< HEAD
        let c = phase2::CircomCircuit {
            file_name: &circuit_filename,
        };
        phase2::MPCParameters::new(c, should_filter_points_at_infinity, radix_directory).unwrap()
=======
        let c = circuit_from_json_file(&circuit_filename);
        MPCParameters::new(c, should_filter_points_at_infinity).unwrap()
>>>>>>> 5d82e40b
    };

    println!("Writing initial parameters to {}.", params_filename);
    let mut f = File::create(params_filename).unwrap();
    params.write(&mut f).expect("unable to write params");
}<|MERGE_RESOLUTION|>--- conflicted
+++ resolved
@@ -21,15 +21,8 @@
     // Import the circuit and create the initial parameters using phase 1
     println!("Creating initial parameters for {}...", circuit_filename);
     let params = {
-<<<<<<< HEAD
-        let c = phase2::CircomCircuit {
-            file_name: &circuit_filename,
-        };
-        phase2::MPCParameters::new(c, should_filter_points_at_infinity, radix_directory).unwrap()
-=======
         let c = circuit_from_json_file(&circuit_filename);
-        MPCParameters::new(c, should_filter_points_at_infinity).unwrap()
->>>>>>> 5d82e40b
+        MPCParameters::new(c, should_filter_points_at_infinity, radix_directory).unwrap()
     };
 
     println!("Writing initial parameters to {}.", params_filename);
